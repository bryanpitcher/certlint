sudo: false
language: go
go:
  - 1.11
  - "1.10"
  - master

cache:
  directories:
    - $GOPATH/pkg

before_install:
  - go get -t ./...

script:
  - go test -race -coverprofile=coverage.txt -covermode=atomic
<<<<<<< HEAD
=======

after_success:
  - bash <(curl -s https://codecov.io/bash)
>>>>>>> d8aaa8ca
<|MERGE_RESOLUTION|>--- conflicted
+++ resolved
@@ -13,10 +13,4 @@
   - go get -t ./...
 
 script:
-  - go test -race -coverprofile=coverage.txt -covermode=atomic
-<<<<<<< HEAD
-=======
-
-after_success:
-  - bash <(curl -s https://codecov.io/bash)
->>>>>>> d8aaa8ca
+  - go test -race -coverprofile=coverage.txt -covermode=atomic